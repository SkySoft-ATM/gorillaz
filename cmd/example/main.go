--- conflicted
+++ resolved
@@ -5,16 +5,12 @@
 )
 
 func main() {
-<<<<<<< HEAD
-	g := gaz.New(nil)
-	g.Run()
-=======
 	gaz := gorillaz.New(nil)
->>>>>>> b944dace
+	gaz.Run()
 
 	// write your application code here
 
-	g.SetReady(true)
-	g.SetLive(true)
+	gaz.SetReady(true)
+	gaz.SetLive(true)
 	select {}
 }