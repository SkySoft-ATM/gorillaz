--- conflicted
+++ resolved
@@ -22,8 +22,4 @@
 	google.golang.org/grpc v1.21.0
 )
 
-<<<<<<< HEAD
-go 1.12
-=======
-go 1.13
->>>>>>> e2412c47
+go 1.13