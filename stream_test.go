--- conflicted
+++ resolved
@@ -368,14 +368,7 @@
 	backPressureHappened := make(chan struct{}, 1)
 
 	provider, err := g.NewStreamProvider(streamName, "dummy.type", func(conf *ProviderConfig) {
-<<<<<<< HEAD
 		conf.LazyBroadcast = true
-=======
-		conf.LazyBroadcast = false
-		conf.DisconnectOnBackPressure = true
-		conf.InputBufferLen = 10
->>>>>>> 936bbe90
-		conf.SubscriberInputBufferLen = 10
 		conf.OnBackPressure = func(streamName string) {
 			backPressureHappened <- struct{}{}
 		}
@@ -398,26 +391,16 @@
 	}
 	defer consumer.Stop()
 
-<<<<<<< HEAD
-	ctx, cancel := context.WithTimeout(context.Background(), 20*time.Second)
-=======
 	ctx, cancel := context.WithTimeout(context.Background(), 10*time.Second)
->>>>>>> 936bbe90
 	defer cancel()
 
 	backPressureOnProvider := false
 	disconnectOnClient := false
 
 	for {
-
 		if backPressureOnProvider && disconnectOnClient {
 			return //works as expected
 		}
-<<<<<<< HEAD
-
-		provider.SubmitNonBlocking(&stream.Event{Value: []byte("a value")})
-
-=======
 		if !backPressureOnProvider {
 			// needs more messages
 			provider.Submit(&stream.Event{Value: []byte("a value")})
@@ -428,10 +411,10 @@
 			default:
 			}
 		}
->>>>>>> 936bbe90
+
 		select {
 		case <-ctx.Done():
-			t.Error("Backpressure not seen on time")
+			t.Error("backpressure not seen on time")
 			return
 		case <-backPressureHappened:
 			backPressureOnProvider = true
